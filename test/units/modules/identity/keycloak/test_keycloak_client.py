--- conflicted
+++ resolved
@@ -417,13 +417,51 @@
             ],
             "publicClient": False,
             "force": False
+        },
+        {
+            "auth_keycloak_url": "http://localhost:18081/auth",
+            "auth_username": "admin",
+            "auth_password": "admin",
+            "realm": "master",
+            "state": "present",
+            "clientId": "test_add_client_scope_mappings",
+            "rootUrl": "http://test6.com:8080",
+            "name": "Add scope mappings to this client",
+            "description": "scope mappings should be added to this client",
+            "adminUrl": "http://test6.com:8080/admin",
+            "baseUrl": "http://test6.com:8080",
+            "enabled": True,
+            "clientAuthenticatorType": "client-secret",
+            "redirectUris": ["http://test6.com:8080/secure"],
+            "webOrigins": ["http://test6.com:8080/secure"],
+            "consentRequired": False, 
+            "standardFlowEnabled": True,
+            "implicitFlowEnabled": True,
+            "directAccessGrantsEnabled": True,
+            "fullScopeAllowed": True,
+            "serviceAccountsEnabled": True,
+            "protocol": "openid-connect",
+            "bearerOnly": False,
+            "publicClient": False,
+            "roles": [
+                {
+                    "name":"test1",
+                    "description": "test1",
+                    "composite": False
+                },
+                {
+                    "name":"test2",
+                    "description": "test2",
+                    "composite": True,
+                    "composites": []
+                }
+            ]
         }
     ]
 
     def setUp(self):
         super(KeycloakClientTestCase, self).setUp()
         self.module = keycloak_client
-<<<<<<< HEAD
         for client in self.testClients:
             if client["clientId"] == "basetest":
                 client["roles"] = self.testClientRoles
@@ -442,30 +480,6 @@
                 self.module.main()
         super(KeycloakClientTestCase, self).tearDown()
  
-=======
-        self.testClient["roles"] = self.testClientRoles
-        set_module_args(self.testClient)
-        with self.assertRaises(AnsibleExitJson) as results:
-            self.module.main()
-        self.toModifyClient['roles'][1]['composites'].append({'id': self.testClient['clientId'],"name": self.testClientRoles[0]['name']})
-        set_module_args(self.toModifyClient)
-        with self.assertRaises(AnsibleExitJson) as results:
-            self.module.main()
-        self.toAddCompositesForClientRole['roles'][1]['composites'].append({'id': self.testClient['clientId'],"name": self.testClientRoles[0]['name']})
-        set_module_args(self.toAddCompositesForClientRole)
-        with self.assertRaises(AnsibleExitJson) as results:
-            self.module.main()
-        set_module_args(self.toRemoveMapperFromClient)
-        with self.assertRaises(AnsibleExitJson) as results:
-            self.module.main()
-        set_module_args(self.toRemoveRoleFromClient)
-        with self.assertRaises(AnsibleExitJson) as results:
-            self.module.main()
-        set_module_args(self.toDeleteClient)
-        with self.assertRaises(AnsibleExitJson) as results:
-            self.module.main()
-                
->>>>>>> fdae94b4
     def test_create_client(self):
         toCreate = self.testClients[6].copy()
         toCreate["state"] = "present"
@@ -630,9 +644,7 @@
         with self.assertRaises(AnsibleExitJson) as results:
             self.module.main()
         self.assertTrue(results.exception.args[0]['changed'])
-<<<<<<< HEAD
         self.assertRegexpMatches(results.exception.args[0]['msg'], 'deleted', 'client not deleted')
-
 
     def test_create_client_with_non_existing_client_composite_role(self):
         toErrorClient = self.testClients[7].copy()
@@ -641,9 +653,9 @@
         with self.assertRaises(AnsibleFailJson) as results:
             self.module.main()
         self.assertRegexpMatches(results.exception.args[0]['msg'], 'client ' + toErrorClient["roles"][1]["composites"][1]["id"] + ' does not exist', 'error not generated')
-=======
 
     def test_add_client_scope_mappings_roles(self):
+        toAddnewClientScopeMappings = self.testClients[8].copy()
         newClientScopeMappings = {
             "realm": [
                 {
@@ -682,10 +694,9 @@
             ]
         }
 
-        self.toAddnewClientScopeMappings["scope_mappings"] = newClientScopeMappings
-        set_module_args(self.toAddnewClientScopeMappings)
+        toAddnewClientScopeMappings["scope_mappings"] = newClientScopeMappings
+        set_module_args(toAddnewClientScopeMappings)
         with self.assertRaises(AnsibleExitJson) as results:
             self.module.main()
         self.assertTrue(results.exception.args[0]['end_state']['enabled'])
-        self.assertTrue(results.exception.args[0]['changed'])    
->>>>>>> fdae94b4
+        self.assertTrue(results.exception.args[0]['changed'])    