--- conflicted
+++ resolved
@@ -81,19 +81,8 @@
             - A dict of key/value pairs list to set as custom attributes for the group.
             - Those attributes will be added to attributes dict.
             - The purpose of this option is to be able tu user Ansible variable as attribute name.
-<<<<<<< HEAD
-<<<<<<< HEAD
-<<<<<<< HEAD
-<<<<<<< HEAD
-<<<<<<< HEAD
-<<<<<<< HEAD
         suboptions:
             name:
-<<<<<<< HEAD
-=======
-        suboptions:
-            name:
->>>>>>> SX5-868 Add role management and LDAP synchronization feature to
                 description:
                     - Name of the attribute
                 type: str
@@ -103,257 +92,45 @@
                 type: str
         version_added: 2.9
 
-<<<<<<< HEAD
-=======
-        subOptions:
-=======
-        suboptions:
->>>>>>> SX5-868 Mise à jour de la documentation des modules Keycloak suite à la
-            name: 
-=======
->>>>>>> SX5-868 Ajustement du codestyle des modules Keycloak en préparation des
-=======
-        suboptions:
-            name:
->>>>>>> 56cb241e
-                description:
-                    - Name of the attribute
-                type: str
-            value:
-                description:
-                    - Value of the attribute
-<<<<<<< HEAD
-<<<<<<< HEAD
->>>>>>> SX5-868 Add role management to keycloak_group module. Add
-=======
-                type: str
-        version_added: 2.9
-
->>>>>>> SX5-868 Mise à jour de la documentation des modules Keycloak suite à la
-=======
-        subOptions:
-=======
-        suboptions:
->>>>>>> SX5-868 Mise à jour de la documentation des modules Keycloak suite à la
-            name: 
-                description:
-                    - Name of the attribute
-                type: str
-            value:
-                description:
-                    - Value of the attribute
-<<<<<<< HEAD
->>>>>>> SX5-868 Add role management to keycloak_group module. Add
-=======
-                type: str
-        version_added: 2.9
-
->>>>>>> SX5-868 Mise à jour de la documentation des modules Keycloak suite à la
-=======
->>>>>>> SX5-868 Add role management and LDAP synchronization feature to
-=======
-                type: str
-        version_added: 2.9
-
->>>>>>> 56cb241e
     realmRoles:
         type: list
         description:
             - List of realm roles to assign to the group.
-<<<<<<< HEAD
-<<<<<<< HEAD
-<<<<<<< HEAD
-<<<<<<< HEAD
-<<<<<<< HEAD
-<<<<<<< HEAD
-        version_added: 2.9
-=======
->>>>>>> SX5-868 Add role management to keycloak_group module. Add
-=======
-        version_added: 2.9
->>>>>>> SX5-868 Mise à jour de la documentation des modules Keycloak suite à la
-=======
->>>>>>> SX5-868 Add role management to keycloak_group module. Add
-=======
-        version_added: 2.9
->>>>>>> SX5-868 Mise à jour de la documentation des modules Keycloak suite à la
-=======
-        version_added: 2.9
->>>>>>> SX5-868 Add role management and LDAP synchronization feature to
-=======
-        version_added: 2.9
->>>>>>> 56cb241e
+        version_added: 2.9
     clientRoles:
         type: list
         description:
             - List of client roles to assign to group.
-<<<<<<< HEAD
-<<<<<<< HEAD
-<<<<<<< HEAD
-<<<<<<< HEAD
-<<<<<<< HEAD
-<<<<<<< HEAD
         suboptions:
             clientid:
                 type: str
-=======
-        subOptions:
-            clientid:
->>>>>>> SX5-868 Add role management to keycloak_group module. Add
-=======
-        suboptions:
-            clientid:
-                type: str
->>>>>>> SX5-868 Mise à jour de la documentation des modules Keycloak suite à la
-=======
-        subOptions:
-            clientid:
->>>>>>> SX5-868 Add role management to keycloak_group module. Add
-=======
-        suboptions:
-            clientid:
-                type: str
->>>>>>> SX5-868 Mise à jour de la documentation des modules Keycloak suite à la
-=======
-        suboptions:
-            clientid:
-                type: str
->>>>>>> SX5-868 Add role management and LDAP synchronization feature to
-=======
-        suboptions:
-            clientid:
-                type: str
->>>>>>> 56cb241e
                 description:
                     - Client Id of the client role
             roles:
                 type: list
                 description:
                     - List of roles for this client to assing to group
-<<<<<<< HEAD
-<<<<<<< HEAD
-<<<<<<< HEAD
-<<<<<<< HEAD
-<<<<<<< HEAD
-<<<<<<< HEAD
         version_added: 2.9
     path:
         description:
             Group path
         version_added: 2.9
-=======
-    path:
-        description:
-            Group path
->>>>>>> SX5-868 Add role management to keycloak_group module. Add
-=======
-=======
->>>>>>> 56cb241e
-        version_added: 2.9
-    path:
-        description:
-            Group path
-        version_added: 2.9
-<<<<<<< HEAD
->>>>>>> SX5-868 Mise à jour de la documentation des modules Keycloak suite à la
-=======
->>>>>>> 56cb241e
     syncLdapMappers:
         type: bool
         description:
             - If true, groups will be synchronized between Keycloak and LDAP.
             - All user storages defined as user federation will be synchronized.
             - A sync is done from LDAP to Keycloak before doing the job and from Keycloak to LDAP after.
-<<<<<<< HEAD
-<<<<<<< HEAD
-        default: False 
-<<<<<<< HEAD
-<<<<<<< HEAD
-        version_added: 2.9
-=======
->>>>>>> SX5-868 Add role management to keycloak_group module. Add
-=======
-=======
         default: False
->>>>>>> SX5-868 Ajustement du codestyle des modules Keycloak en préparation des
-        version_added: 2.9
->>>>>>> SX5-868 Mise à jour de la documentation des modules Keycloak suite à la
-=======
-=======
-        version_added: 2.9
->>>>>>> SX5-868 Mise à jour de la documentation des modules Keycloak suite à la
-=======
-        version_added: 2.9
->>>>>>> SX5-868 Add role management and LDAP synchronization feature to
-    path:
-        description:
-            Group path
-        version_added: 2.9
-    syncLdapMappers:
-        type: bool
-        description:
-            - If true, groups will be synchronized between Keycloak and LDAP.
-            - All user storages defined as user federation will be synchronized.
-            - A sync is done from LDAP to Keycloak before doing the job and from Keycloak to LDAP after.
-<<<<<<< HEAD
-<<<<<<< HEAD
-        default: False 
-<<<<<<< HEAD
->>>>>>> SX5-868 Add role management to keycloak_group module. Add
-=======
-=======
-        default: False
->>>>>>> SX5-868 Ajustement du codestyle des modules Keycloak en préparation des
-        version_added: 2.9
->>>>>>> SX5-868 Mise à jour de la documentation des modules Keycloak suite à la
-=======
-        default: False
-        version_added: 2.9
->>>>>>> SX5-868 Add role management and LDAP synchronization feature to
-=======
-        default: False
-        version_added: 2.9
->>>>>>> 56cb241e
+        version_added: 2.9
     force:
         type: bool
         description:
             - If true and the group already exist on the Keycloak server, it will be deleted and re-created with the new specification.
         default: False
-<<<<<<< HEAD
-<<<<<<< HEAD
-<<<<<<< HEAD
-<<<<<<< HEAD
-<<<<<<< HEAD
-<<<<<<< HEAD
-        version_added: 2.9
-=======
->>>>>>> SX5-868 Add role management to keycloak_group module. Add
-=======
-        version_added: 2.9
->>>>>>> SX5-868 Mise à jour de la documentation des modules Keycloak suite à la
+        version_added: 2.9
 notes:
     - Presently, the I(access) attribute returned by the Keycloak API is read-only for groups.
-=======
-=======
-        version_added: 2.9
->>>>>>> SX5-868 Mise à jour de la documentation des modules Keycloak suite à la
-notes:
-<<<<<<< HEAD
-    - Presently, the I(access) attribute returned by the Keycloak API is read-only for groups. 
->>>>>>> SX5-868 Add role management to keycloak_group module. Add
-=======
-    - Presently, the I(access) attribute returned by the Keycloak API is read-only for groups.
->>>>>>> SX5-868 Ajustement du codestyle des modules Keycloak en préparation des
-=======
-        version_added: 2.9
-notes:
-    - Presently, the I(access) attribute returned by the Keycloak API is read-only for groups.
->>>>>>> SX5-868 Add role management and LDAP synchronization feature to
-=======
-        version_added: 2.9
-notes:
-    - Presently, the I(access) attribute returned by the Keycloak API is read-only for groups.
->>>>>>> 56cb241e
       This version of this module now support the I(realmRoles), I(clientRoles) as read-write attributes.
 
 extends_documentation_fragment:
@@ -547,45 +324,13 @@
     gid = module.params.get('id')
     name = module.params.get('name')
     attributes = module.params.get('attributes')
-<<<<<<< HEAD
-<<<<<<< HEAD
-<<<<<<< HEAD
-<<<<<<< HEAD
     # Add attribute received as a list to the attributes dict
-=======
-    # Add attribute received as a list to the attributes dict    
->>>>>>> SX5-868 Add role management to keycloak_group module. Add
-=======
-    # Add attribute received as a list to the attributes dict
->>>>>>> SX5-868 Ajustement du codestyle des modules Keycloak en préparation des
-=======
-    # Add attribute received as a list to the attributes dict
->>>>>>> SX5-868 Add role management and LDAP synchronization feature to
-=======
-    # Add attribute received as a list to the attributes dict
->>>>>>> 56cb241e
     kc.add_attributes_list_to_attributes_dict(module.params.get('attributes_list'), attributes)
     syncLdapMappers = module.params.get('syncLdapMappers')
     groupRealmRoles = module.params.get('realmRoles')
     groupClientRoles = module.params.get('clientRoles')
     force = module.params.get('force')
-<<<<<<< HEAD
-<<<<<<< HEAD
-<<<<<<< HEAD
-<<<<<<< HEAD
-
-=======
-    
->>>>>>> SX5-868 Add role management to keycloak_group module. Add
-=======
-
->>>>>>> SX5-868 Ajustement du codestyle des modules Keycloak en préparation des
-=======
-
->>>>>>> SX5-868 Add role management and LDAP synchronization feature to
-=======
-
->>>>>>> 56cb241e
+
     before_group = None         # current state of the group, for merging.
 
     # Synchronize LDAP group to Keycloak if syncLdapMappers is true
@@ -607,23 +352,7 @@
             module.params['attributes'][key] = [val] if not isinstance(val, list) else val
     excludes = ['state', 'realm', 'force', 'attributes_list', 'realmRoles', 'clientRoles', 'syncLdapMappers']
     group_params = [x for x in module.params
-<<<<<<< HEAD
-<<<<<<< HEAD
-<<<<<<< HEAD
-<<<<<<< HEAD
                     if x not in list(keycloak_argument_spec().keys()) + excludes and
-=======
-                    if x not in list(keycloak_argument_spec().keys()) + ['state', 'realm', 'force', 'username', 'password', 'url', 'attributes_list', 'realmRoles', 'clientRoles', 'syncLdapMappers'] and
->>>>>>> SX5-868 Add role management to keycloak_group module. Add
-=======
-                    if x not in list(keycloak_argument_spec().keys()) + excludes and
->>>>>>> SX5-868 Ajustement du codestyle des modules Keycloak en préparation des
-=======
-                    if x not in list(keycloak_argument_spec().keys()) + excludes and
->>>>>>> SX5-868 Add role management and LDAP synchronization feature to
-=======
-                    if x not in list(keycloak_argument_spec().keys()) + excludes and
->>>>>>> 56cb241e
                     module.params.get(x) is not None]
     # build a changeset
     changeset = {}
