--- conflicted
+++ resolved
@@ -1438,11 +1438,7 @@
                                  headers=self.restheaders,
                                  data=json.dumps(newSubComponent))
                         # Check if users and groups synchronization is needed
-<<<<<<< HEAD
-                        if component["providerType"] == "org.keycloak.storage.UserStorageProvider" and syncLdapMappers is not "no":
-=======
                         if component["providerType"] == "org.keycloak.storage.UserStorageProvider" and syncLdapMappers != "no":
->>>>>>> 197eb7b7
                             # Get subcomponents
                             subComponents = self.get_component_by_name_provider_and_parent(
                                 name=newSubComponent["name"],
@@ -1517,11 +1513,7 @@
                                 changed = True
                             newSubComponentFound = True
                             # If sync is needed for the subcomponent
-<<<<<<< HEAD
-                            if component["providerType"] == "org.keycloak.storage.UserStorageProvider" and syncLdapMappers is not "no":
-=======
                             if component["providerType"] == "org.keycloak.storage.UserStorageProvider" and syncLdapMappers != "no":
->>>>>>> 197eb7b7
                                 # Do the sync
                                 sync_url = URL_USER_STORAGE_MAPPER_SYNC.format(
                                     url=self.baseurl,
@@ -1546,11 +1538,7 @@
                                  data=json.dumps(newSubComponent))
                         changed = True
                         # Sync LDAP for group mappers
-<<<<<<< HEAD
-                        if component["providerType"] == "org.keycloak.storage.UserStorageProvider" and syncLdapMappers is not "no":
-=======
                         if component["providerType"] == "org.keycloak.storage.UserStorageProvider" and syncLdapMappers != "no":
->>>>>>> 197eb7b7
                             # Get subcomponents
                             subComponents = self.get_component_by_name_provider_and_parent(
                                 name=newSubComponent["name"],
